--- conflicted
+++ resolved
@@ -5,17 +5,11 @@
 
 VERSION_CLASS=facebook-core/src/main/java/com/facebook/FacebookSdkVersion.java
 id1=`git log -n 1 --pretty=format:%H -- $VERSION_CLASS`
-<<<<<<< HEAD
 id2=`git log -n 1 --pretty=format:%H`
 
 echo $id1;
 echo $id2;
-=======
-id2=`git show -n 1 --pretty=format:%H`
 
-echo id1;
-echo id2;
->>>>>>> 96a88d2d
 if [ "$id1" == "$id2" ]; then
   FB_SRC_FOLDERS=(
     'facebook-core'
